--- conflicted
+++ resolved
@@ -497,14 +497,9 @@
             else:
                 out_type = Dict[NodeType, Tensor]
             out = self.graph.create_node('call_module', target=f'{target}',
-<<<<<<< HEAD
                                          args=(args_dict, ), kwargs=kwargs_dict,
-                                         name=f'{name}_heterolinear', type_expr=out_type)
-=======
-                                         args=(args_dict, ),
-                                         kwargs=kwargs_dict, name=f'{name}',
+                                         name=f'{name}_heterolinear',
                                          type_expr=out_type)
->>>>>>> a6b2d0a5
             print('out.type', out.type)
             self.graph.inserting_after(out)
         else:
