import torch

from torch_geometric.distributed import LocalGraphStore
from torch_geometric.testing import get_random_edge_index


def test_local_graph_store():
    graph_store = LocalGraphStore()

    edge_index = get_random_edge_index(100, 100, 300)
    edge_id = torch.tensor([1, 2, 3, 5, 8, 4])

    graph_store.put_edge_index(
        edge_index,
        edge_type=None,
        layout='coo',
        size=(100, 100),
    )

    graph_store.put_edge_id(
        edge_id,
        edge_type=None,
        layout='coo',
        size=(100, 100),
    )

    assert len(graph_store.get_all_edge_attrs()) == 1
    edge_attr = graph_store.get_all_edge_attrs()[0]
    assert torch.equal(graph_store.get_edge_index(edge_attr), edge_index)
    assert torch.equal(graph_store.get_edge_id(edge_attr), edge_id)
    assert not graph_store.is_sorted
    graph_store.remove_edge_index(edge_attr)
    graph_store.remove_edge_id(edge_attr)
    assert len(graph_store.get_all_edge_attrs()) == 0


def test_homogeneous_graph_store():
    edge_id = torch.randperm(300)
    edge_index = get_random_edge_index(100, 100, 300)
    edge_index[1] = torch.sort(edge_index[1])[0]

    graph_store = LocalGraphStore.from_data(
        edge_id,
        edge_index,
        num_nodes=100,
        is_sorted=True,
    )

    assert len(graph_store.get_all_edge_attrs()) == 1
    edge_attr = graph_store.get_all_edge_attrs()[0]
    assert edge_attr.edge_type is None
    assert edge_attr.layout.value == 'coo'
    assert edge_attr.is_sorted
    assert edge_attr.size == (100, 100)

    assert torch.equal(
        graph_store.get_edge_id(edge_type=None, layout='coo'),
        edge_id,
    )
    assert torch.equal(
        graph_store.get_edge_index(edge_type=None, layout='coo'),
        edge_index,
    )


def test_heterogeneous_graph_store():
    edge_type = ('paper', 'to', 'paper')
    edge_id_dict = {edge_type: torch.randperm(300)}
    edge_index = get_random_edge_index(100, 100, 300)
    edge_index[1] = torch.sort(edge_index[1])[0]
    edge_index_dict = {edge_type: edge_index}

    graph_store = LocalGraphStore.from_hetero_data(
<<<<<<< HEAD
        edge_id_dict, edge_index_dict, num_nodes_dict={'paper': 100}, is_sorted_dict={'paper' : False})
=======
        edge_id_dict,
        edge_index_dict,
        num_nodes_dict={'paper': 100},
        is_sorted=True,
    )
>>>>>>> 88d7986b

    assert len(graph_store.get_all_edge_attrs()) == 1
    edge_attr = graph_store.get_all_edge_attrs()[0]
    assert edge_attr.edge_type == edge_type
    assert edge_attr.layout.value == 'coo'
    assert edge_attr.is_sorted
    assert edge_attr.size == (100, 100)

    assert torch.equal(
        graph_store.get_edge_id(edge_type, layout='coo'),
        edge_id_dict[edge_type],
    )
    assert torch.equal(
        graph_store.get_edge_index(edge_type, layout='coo'),
        edge_index_dict[edge_type],
    )


def test_sorted_graph_store():
    edge_index_sorted = torch.tensor([[1, 7, 5, 6, 1], [0, 0, 1, 1, 2]])
    edge_id_sorted = torch.tensor([0, 1, 2, 3, 4])

    edge_index = torch.tensor([[1, 5, 7, 1, 6], [0, 1, 0, 2, 1]])
    edge_id = torch.tensor([0, 2, 1, 4, 3])

    graph_store = LocalGraphStore.from_data(
        edge_id,
        edge_index,
        num_nodes=8,
        is_sorted=False,
    )
    assert torch.equal(
        graph_store.get_edge_index(edge_type=None, layout='coo'),
        edge_index_sorted,
    )
    assert torch.equal(
        graph_store.get_edge_id(edge_type=None, layout='coo'),
        edge_id_sorted,
    )

    edge_type = ('paper', 'to', 'paper')
    edge_index_dict = {edge_type: edge_index}
    edge_id_dict = {edge_type: edge_id}

    graph_store = LocalGraphStore.from_hetero_data(
        edge_id_dict,
        edge_index_dict,
        num_nodes_dict={'paper': 8},
        is_sorted=False,
    )
    assert torch.equal(
        graph_store.get_edge_index(edge_type, layout='coo'),
        edge_index_sorted,
    )
    assert torch.equal(
        graph_store.get_edge_id(edge_type, layout='coo'),
        edge_id_sorted,
    )<|MERGE_RESOLUTION|>--- conflicted
+++ resolved
@@ -71,15 +71,11 @@
     edge_index_dict = {edge_type: edge_index}
 
     graph_store = LocalGraphStore.from_hetero_data(
-<<<<<<< HEAD
-        edge_id_dict, edge_index_dict, num_nodes_dict={'paper': 100}, is_sorted_dict={'paper' : False})
-=======
         edge_id_dict,
         edge_index_dict,
         num_nodes_dict={'paper': 100},
         is_sorted=True,
     )
->>>>>>> 88d7986b
 
     assert len(graph_store.get_all_edge_attrs()) == 1
     edge_attr = graph_store.get_all_edge_attrs()[0]
