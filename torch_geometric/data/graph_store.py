r"""This class defines the abstraction for a backend-agnostic graph store. The
goal of the graph store is to abstract away all graph edge index memory
management so that varying implementations can allow for independent scale-out.

This particular graph store abstraction makes a few key assumptions:
* The edge indices we care about storing are represented either in COO, CSC,
  or CSR format. They can be uniquely identified by an edge type (in PyG,
  this is a tuple of the source node, relation type, and destination node).
* Edge indices are static once they are stored in the graph. That is, we do not
  support dynamic modification of edge indices once they have been inserted
  into the graph store.

It is the job of a graph store implementor class to handle these assumptions
properly. For example, a simple in-memory graph store implementation may
concatenate all metadata values with an edge index and use this as a unique
index in a KV store. More complicated implementations may choose to partition
the graph in interesting manners based on the provided metadata.
"""
import copy
from abc import abstractmethod
from collections import defaultdict
from dataclasses import dataclass
from enum import Enum
from typing import Any, Dict, List, Optional, Tuple

from torch import Tensor

from torch_geometric.typing import EdgeTensorType, EdgeType, OptTensor
from torch_geometric.utils import index_sort
from torch_geometric.utils.mixin import CastMixin
from torch_geometric.utils.sparse import index2ptr, ptr2index

# The output of converting between two types in the GraphStore is a Tuple of
# dictionaries: row, col, and perm. The dictionaries are keyed by the edge
# type of the input edge attribute.
#   * The row dictionary contains the row tensor for COO, the row pointer for
#     CSR, or the row tensor for CSC
#   * The col dictionary contains the col tensor for COO, the col tensor for
#     CSR, or the col pointer for CSC
#   * The perm dictionary contains the permutation of edges that was applied
#     in converting between formats, if applicable.
ConversionOutputType = Tuple[Dict[EdgeType, Tensor], Dict[EdgeType, Tensor],
                             Dict[EdgeType, OptTensor]]


class EdgeLayout(Enum):
    COO = 'coo'
    CSC = 'csc'
    CSR = 'csr'


@dataclass
class EdgeAttr(CastMixin):
    r"""Defines the attributes of a :obj:`GraphStore` edge.
    It holds all the parameters necessary to uniquely identify an edge from
    the :class:`GraphStore`.

    Note that the order of the attributes is important; this is the order in
    which attributes must be provided for indexing calls. :class:`GraphStore`
    implementations can define a different ordering by overriding
    :meth:`EdgeAttr.__init__`.
    """

    # The type of the edge:
    edge_type: EdgeType

    # The layout of the edge representation:
    layout: EdgeLayout

    # Whether the edge index is sorted by destination node. Useful for
    # avoiding sorting costs when performing neighbor sampling, and only
    # meaningful for COO (CSC is sorted and CSR is not sorted by definition):
    is_sorted: bool = False

    # The number of source and destination nodes in this edge type:
    size: Optional[Tuple[int, int]] = None

    # NOTE we define __init__ to force-cast layout
    def __init__(
        self,
        edge_type: EdgeType,
        layout: EdgeLayout,
        is_sorted: bool = False,
        size: Optional[Tuple[int, int]] = None,
    ):
        layout = EdgeLayout(layout)

        if layout == EdgeLayout.CSR and is_sorted:
            raise ValueError("Cannot create a 'CSR' edge attribute with "
                             "option 'is_sorted=True'")

        if layout == EdgeLayout.CSC:
            is_sorted = True

        self.edge_type = edge_type
        self.layout = layout
        self.is_sorted = is_sorted
        self.size = size


class GraphStore:
    r"""An abstract base class to access edges from a remote graph store.

    Args:
        edge_attr_cls (EdgeAttr, optional): A user-defined
            :class:`EdgeAttr` class to customize the required attributes and
            their ordering to uniquely identify edges. (default: :obj:`None`)
    """
    def __init__(self, edge_attr_cls: Optional[Any] = None):
        super().__init__()
        self.__dict__['_edge_attr_cls'] = edge_attr_cls or EdgeAttr

    # Core (CRUD) #############################################################

    @abstractmethod
    def _put_edge_index(self, edge_index: EdgeTensorType,
                        edge_attr: EdgeAttr) -> bool:
        r"""To be implemented by :class:`GraphStore` subclasses."""
        pass

    def put_edge_index(self, edge_index: EdgeTensorType, *args,
                       **kwargs) -> bool:
        r"""Synchronously adds an :obj:`edge_index` tuple to the
        :class:`GraphStore`.
        Returns whether insertion was successful.

        Args:
            edge_index (Tuple[torch.Tensor, torch.Tensor]): The
                :obj:`edge_index` tuple in a format specified in
                :class:`EdgeAttr`.
            *args: Arguments passed to :class:`EdgeAttr`.
            **kwargs: Keyword arguments passed to :class:`EdgeAttr`.
        """
        edge_attr = self._edge_attr_cls.cast(*args, **kwargs)
        return self._put_edge_index(edge_index, edge_attr)

    @abstractmethod
    def _get_edge_index(self, edge_attr: EdgeAttr) -> Optional[EdgeTensorType]:
        r"""To be implemented by :class:`GraphStore` subclasses."""
        pass

    def get_edge_index(self, *args, **kwargs) -> EdgeTensorType:
        r"""Synchronously obtains an :obj:`edge_index` tuple from the
        :class:`GraphStore`.

        Args:
            *args: Arguments passed to :class:`EdgeAttr`.
            **kwargs: Keyword arguments passed to :class:`EdgeAttr`.

        Raises:
            KeyError: If the :obj:`edge_index` corresponding to the input
                :class:`EdgeAttr` was not found.
        """
        edge_attr = self._edge_attr_cls.cast(*args, **kwargs)
        edge_index = self._get_edge_index(edge_attr)
        if edge_index is None:
            raise KeyError(f"'edge_index' for '{edge_attr}' not found")
        return edge_index

    @abstractmethod
    def _remove_edge_index(self, edge_attr: EdgeAttr) -> bool:
        r"""To be implemented by :class:`GraphStore` subclasses."""
        pass

    def remove_edge_index(self, *args, **kwargs) -> bool:
        r"""Synchronously deletes an :obj:`edge_index` tuple from the
        :class:`GraphStore`.
        Returns whether deletion was successful.

        Args:
            *args: Arguments passed to :class:`EdgeAttr`.
            **kwargs: Keyword arguments passed to :class:`EdgeAttr`.
        """
        edge_attr = self._edge_attr_cls.cast(*args, **kwargs)
        return self._remove_edge_index(edge_attr)

    @abstractmethod
    def get_all_edge_attrs(self) -> List[EdgeAttr]:
        r"""Returns all registered edge attributes."""
        pass

    # Layout Conversion #######################################################

    def coo(
        self,
        edge_types: Optional[List[Any]] = None,
        store: bool = False,
    ) -> ConversionOutputType:
        r"""Returns the edge indices in the :class:`GraphStore` in COO format.

        Args:
            edge_types (List[Any], optional): The edge types of edge indices
                to obtain. If set to :obj:`None`, will return the edge indices
                of all existing edge types. (default: :obj:`None`)
            store (bool, optional): Whether to store converted edge indices in
                the :class:`GraphStore`. (default: :obj:`False`)
        """
        return self._edges_to_layout(EdgeLayout.COO, edge_types, store)

    def csr(
        self,
        edge_types: Optional[List[Any]] = None,
        store: bool = False,
    ) -> ConversionOutputType:
        r"""Returns the edge indices in the :class:`GraphStore` in CSR format.

        Args:
            edge_types (List[Any], optional): The edge types of edge indices
                to obtain. If set to :obj:`None`, will return the edge indices
                of all existing edge types. (default: :obj:`None`)
            store (bool, optional): Whether to store converted edge indices in
                the :class:`GraphStore`. (default: :obj:`False`)
        """
        return self._edges_to_layout(EdgeLayout.CSR, edge_types, store)

    def csc(
        self,
        edge_types: Optional[List[Any]] = None,
        store: bool = False,
    ) -> ConversionOutputType:
        r"""Returns the edge indices in the :class:`GraphStore` in CSC format.

        Args:
            edge_types (List[Any], optional): The edge types of edge indices
                to obtain. If set to :obj:`None`, will return the edge indices
                of all existing edge types. (default: :obj:`None`)
            store (bool, optional): Whether to store converted edge indices in
                the :class:`GraphStore`. (default: :obj:`False`)
        """
        return self._edges_to_layout(EdgeLayout.CSC, edge_types, store)

    # Python built-ins ########################################################

    def __setitem__(self, key: EdgeAttr, value: EdgeTensorType):
        self.put_edge_index(value, key)

    def __getitem__(self, key: EdgeAttr) -> Optional[EdgeTensorType]:
        return self.get_edge_index(key)

    def __delitem__(self, key: EdgeAttr):
        return self.remove_edge_index(key)

    def __repr__(self) -> str:
        return f'{self.__class__.__name__}()'

    # Helper methods ##########################################################

    def _edge_to_layout(
        self,
        attr: EdgeAttr,
        layout: EdgeLayout,
        store: bool = False,
    ) -> Tuple[Tensor, Tensor, OptTensor]:

        (row, col), perm = self.get_edge_index(attr), None

        if layout == EdgeLayout.COO:  # COO output requested:
            if attr.layout == EdgeLayout.CSR:  # CSR->COO
                row = ptr2index(row)
            elif attr.layout == EdgeLayout.CSC:  # CSC->COO
                col = ptr2index(col)

        elif layout == EdgeLayout.CSR:  # CSR output requested:
            if attr.layout == EdgeLayout.CSC:  # CSC->COO
                col = ptr2index(col)

            if attr.layout != EdgeLayout.CSR:  # COO->CSR
                num_rows = attr.size[0] if attr.size else int(row.max()) + 1
                row, perm = index_sort(row, max_value=num_rows)
                col = col[perm]
                row = index2ptr(row, num_rows)

        else:  # CSC output requested:
            if attr.layout == EdgeLayout.CSR:  # CSR->COO
                row = ptr2index(row)
                
            if attr.layout != EdgeLayout.CSC:  # COO->CSC
<<<<<<< HEAD
                try:
                    if self.meta['is_hetero']:
                        # Hotfix for LocalGraphStore, where in hetero graph
                        # edge indices for different edge types have continuous
                        # indices, not starting at 0
                        num_cols = int(col.max()) + 1
                    else:
                        num_cols = attr.size[1] if attr.size else int(
                            col.max()) + 1
                except AttributeError:
                    num_cols = attr.size[1] if attr.size else int(
                        col.max()) + 1
=======
                if hasattr(self, 'meta') and self.meta.get('is_hetero', False):
                    # Hotfix for `LocalGraphStore`, where in heterogeneous
                    # graphs, edge indices for different edge types have
                    # continuous indices not starting at 0.
                    num_cols = int(col.max()) + 1
                elif attr.size is not None:
                    num_cols = attr.size[1]
                else:
                    num_cols = int(col.max()) + 1

>>>>>>> 88d7986b
                if not attr.is_sorted:  # Not sorted by destination.
                    col, perm = index_sort(col, max_value=num_cols)
                    row = row[perm]
                col = index2ptr(col, num_cols)

        if attr.layout != layout and store:
            attr = copy.copy(attr)
            attr.layout = layout
            if perm is not None:
                attr.is_sorted = False
            self.put_edge_index((row, col), attr)

        return row, col, perm

    def _edges_to_layout(
        self,
        layout: EdgeLayout,
        edge_types: Optional[List[Any]] = None,
        store: bool = False,
    ) -> ConversionOutputType:

<<<<<<< HEAD
        try:
            is_hetero = self.meta["is_hetero"]
        except AttributeError:
            # assume default is_hetero = True
            is_hetero = True

        if not is_hetero:  # Homo
=======
        is_hetero = True  # Default.
        if hasattr(self, 'meta'):  # `LocalGraphStore` hack.
            is_hetero = self.meta.get('is_hetero', False)

        if not is_hetero:
>>>>>>> 88d7986b
            edge_attrs: List[EdgeAttr] = []
            for attr in self.get_all_edge_attrs():
                edge_attrs.append(attr)

<<<<<<< HEAD
            # Convert layout from its most favorable original layout:
            row, col, perm = [], [], []
            # for attrs in edge_attrs:
            row, col, perm = (self._edge_to_layout(edge_attrs[0], layout,
                                                   store))

            return row, col, perm
        else:
            # Obtain all edge attributes, grouped by type:
            edge_type_attrs: Dict[EdgeType, List[EdgeAttr]] = defaultdict(list)
            for attr in self.get_all_edge_attrs():
                edge_type_attrs[attr.edge_type].append(attr)

            # Check that requested edge types exist and filter:
            if edge_types is not None:
                for edge_type in edge_types:
                    if edge_type not in edge_type_attrs:
                        raise ValueError(
                            f"The 'edge_index' of type '{edge_type}' "
                            f"was not found in the graph store.")

                edge_type_attrs = {
                    key: attr
                    for key, attr in edge_type_attrs.items()
                    if key in edge_types
                }

            # Convert layout from its most favorable original layout:
            row_dict, col_dict, perm_dict = {}, {}, {}
            for edge_type, attrs in edge_type_attrs.items():
                layouts = [attr.layout for attr in attrs]

                if layout in layouts:  # No conversion needed.
                    attr = attrs[layouts.index(layout)]
                elif EdgeLayout.COO in layouts:  # Prefer COO for conversion.
                    attr = attrs[layouts.index(EdgeLayout.COO)]
                elif EdgeLayout.CSC in layouts:
                    attr = attrs[layouts.index(EdgeLayout.CSC)]
                elif EdgeLayout.CSR in layouts:
                    attr = attrs[layouts.index(EdgeLayout.CSR)]

                row_dict[edge_type], col_dict[edge_type], perm_dict[
                    edge_type] = (self._edge_to_layout(attr, layout, store))

            return row_dict, col_dict, perm_dict
=======
            return self._edge_to_layout(edge_attrs[0], layout, store)

        # Obtain all edge attributes, grouped by type:
        edge_type_attrs: Dict[EdgeType, List[EdgeAttr]] = defaultdict(list)
        for attr in self.get_all_edge_attrs():
            edge_type_attrs[attr.edge_type].append(attr)

        # Check that requested edge types exist and filter:
        if edge_types is not None:
            for edge_type in edge_types:
                if edge_type not in edge_type_attrs:
                    raise ValueError(f"The 'edge_index' of type '{edge_type}' "
                                     f"was not found in the graph store.")

            edge_type_attrs = {
                key: attr
                for key, attr in edge_type_attrs.items() if key in edge_types
            }

        # Convert layout from its most favorable original layout:
        row_dict, col_dict, perm_dict = {}, {}, {}
        for edge_type, attrs in edge_type_attrs.items():
            layouts = [attr.layout for attr in attrs]

            if layout in layouts:  # No conversion needed.
                attr = attrs[layouts.index(layout)]
            elif EdgeLayout.COO in layouts:  # Prefer COO for conversion.
                attr = attrs[layouts.index(EdgeLayout.COO)]
            elif EdgeLayout.CSC in layouts:
                attr = attrs[layouts.index(EdgeLayout.CSC)]
            elif EdgeLayout.CSR in layouts:
                attr = attrs[layouts.index(EdgeLayout.CSR)]

            row_dict[edge_type], col_dict[edge_type], perm_dict[edge_type] = (
                self._edge_to_layout(attr, layout, store))

        return row_dict, col_dict, perm_dict
>>>>>>> 88d7986b
<|MERGE_RESOLUTION|>--- conflicted
+++ resolved
@@ -275,20 +275,6 @@
                 row = ptr2index(row)
                 
             if attr.layout != EdgeLayout.CSC:  # COO->CSC
-<<<<<<< HEAD
-                try:
-                    if self.meta['is_hetero']:
-                        # Hotfix for LocalGraphStore, where in hetero graph
-                        # edge indices for different edge types have continuous
-                        # indices, not starting at 0
-                        num_cols = int(col.max()) + 1
-                    else:
-                        num_cols = attr.size[1] if attr.size else int(
-                            col.max()) + 1
-                except AttributeError:
-                    num_cols = attr.size[1] if attr.size else int(
-                        col.max()) + 1
-=======
                 if hasattr(self, 'meta') and self.meta.get('is_hetero', False):
                     # Hotfix for `LocalGraphStore`, where in heterogeneous
                     # graphs, edge indices for different edge types have
@@ -299,7 +285,6 @@
                 else:
                     num_cols = int(col.max()) + 1
 
->>>>>>> 88d7986b
                 if not attr.is_sorted:  # Not sorted by destination.
                     col, perm = index_sort(col, max_value=num_cols)
                     row = row[perm]
@@ -321,26 +306,27 @@
         store: bool = False,
     ) -> ConversionOutputType:
 
-<<<<<<< HEAD
-        try:
-            is_hetero = self.meta["is_hetero"]
-        except AttributeError:
-            # assume default is_hetero = True
-            is_hetero = True
-
-        if not is_hetero:  # Homo
-=======
         is_hetero = True  # Default.
         if hasattr(self, 'meta'):  # `LocalGraphStore` hack.
             is_hetero = self.meta.get('is_hetero', False)
 
         if not is_hetero:
->>>>>>> 88d7986b
             edge_attrs: List[EdgeAttr] = []
             for attr in self.get_all_edge_attrs():
                 edge_attrs.append(attr)
 
-<<<<<<< HEAD
+            return self._edge_to_layout(edge_attrs[0], layout, store)
+
+        # Obtain all edge attributes, grouped by type:
+        edge_type_attrs: Dict[EdgeType, List[EdgeAttr]] = defaultdict(list)
+        for attr in self.get_all_edge_attrs():
+            edge_type_attrs[attr.edge_type].append(attr)
+
+        if not is_hetero:  # Homo
+            edge_attrs: List[EdgeAttr] = []
+            for attr in self.get_all_edge_attrs():
+                edge_attrs.append(attr)
+
             # Convert layout from its most favorable original layout:
             row, col, perm = [], [], []
             # for attrs in edge_attrs:
@@ -385,43 +371,4 @@
                 row_dict[edge_type], col_dict[edge_type], perm_dict[
                     edge_type] = (self._edge_to_layout(attr, layout, store))
 
-            return row_dict, col_dict, perm_dict
-=======
-            return self._edge_to_layout(edge_attrs[0], layout, store)
-
-        # Obtain all edge attributes, grouped by type:
-        edge_type_attrs: Dict[EdgeType, List[EdgeAttr]] = defaultdict(list)
-        for attr in self.get_all_edge_attrs():
-            edge_type_attrs[attr.edge_type].append(attr)
-
-        # Check that requested edge types exist and filter:
-        if edge_types is not None:
-            for edge_type in edge_types:
-                if edge_type not in edge_type_attrs:
-                    raise ValueError(f"The 'edge_index' of type '{edge_type}' "
-                                     f"was not found in the graph store.")
-
-            edge_type_attrs = {
-                key: attr
-                for key, attr in edge_type_attrs.items() if key in edge_types
-            }
-
-        # Convert layout from its most favorable original layout:
-        row_dict, col_dict, perm_dict = {}, {}, {}
-        for edge_type, attrs in edge_type_attrs.items():
-            layouts = [attr.layout for attr in attrs]
-
-            if layout in layouts:  # No conversion needed.
-                attr = attrs[layouts.index(layout)]
-            elif EdgeLayout.COO in layouts:  # Prefer COO for conversion.
-                attr = attrs[layouts.index(EdgeLayout.COO)]
-            elif EdgeLayout.CSC in layouts:
-                attr = attrs[layouts.index(EdgeLayout.CSC)]
-            elif EdgeLayout.CSR in layouts:
-                attr = attrs[layouts.index(EdgeLayout.CSR)]
-
-            row_dict[edge_type], col_dict[edge_type], perm_dict[edge_type] = (
-                self._edge_to_layout(attr, layout, store))
-
-        return row_dict, col_dict, perm_dict
->>>>>>> 88d7986b
+            return row_dict, col_dict, perm_dict